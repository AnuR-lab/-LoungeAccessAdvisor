--- conflicted
+++ resolved
@@ -776,12 +776,9 @@
 version = "0.1.0"
 source = { virtual = "." }
 dependencies = [
-<<<<<<< HEAD
+    { name = "bedrock-agentcore-starter-toolkit" },
     { name = "bcrypt" },
     { name = "boto3" },
-=======
-    { name = "bedrock-agentcore-starter-toolkit" },
->>>>>>> 38cd82ba
     { name = "strands-agents" },
     { name = "strands-agents-builder" },
     { name = "strands-agents-tools" },
@@ -791,12 +788,9 @@
 
 [package.metadata]
 requires-dist = [
-<<<<<<< HEAD
+    { name = "bedrock-agentcore-starter-toolkit", specifier = ">=0.1.25" },
     { name = "bcrypt", specifier = ">=4.1.2" },
     { name = "boto3", specifier = ">=1.34.0" },
-=======
-    { name = "bedrock-agentcore-starter-toolkit", specifier = ">=0.1.25" },
->>>>>>> 38cd82ba
     { name = "strands-agents", specifier = ">=1.12.0" },
     { name = "strands-agents-builder", specifier = ">=0.1.10" },
     { name = "strands-agents-tools", specifier = ">=0.2.11" },
