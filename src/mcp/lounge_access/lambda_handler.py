--- conflicted
+++ resolved
@@ -1,34 +1,9 @@
 import json
 import os
 from datetime import datetime
-from typing import Dict, Any, List, Optional
 
-<<<<<<< HEAD
-# Import modules without relative imports for Lambda compatibility
-try:
-    from mcp_handler import (
-        get_user, 
-        get_lounges_with_access_rules,
-        get_flight_aware_lounge_recommendations,
-        analyze_layover_lounge_strategy
-    )
-except ImportError:
-    # Fallback imports for Lambda environment
-    import mcp_handler
-    get_user = mcp_handler.get_user
-    get_lounges_with_access_rules = mcp_handler.get_lounges_with_access_rules
-    get_flight_aware_lounge_recommendations = mcp_handler.get_flight_aware_lounge_recommendations
-    analyze_layover_lounge_strategy = mcp_handler.analyze_layover_lounge_strategy
-
-try:
-    from api_client import LoungeAccessClient
-except ImportError:
-    import api_client
-    LoungeAccessClient = api_client.LoungeAccessClient
-=======
 from mcp_handler import get_user, get_lounges_with_access_rules, get_flight_schedule
 from api_client import LoungeAccessClient
->>>>>>> 2757e4f3
 
 
 class DateTimeEncoder(json.JSONEncoder):
@@ -39,286 +14,25 @@
 
 def lambda_handler(event, context):
     """
-    Enhanced Lambda function to handle flight-aware lounge tool invocations.
-    
-    Supports both basic lounge lookup and advanced flight-aware recommendations.
-    
-    Args:
-        event (dict): The event payload containing tool invocation details.
-        context: Lambda context object.
-        
-    Returns:
-        dict: A response dictionary with status code and result or error message.
+    Lambda function to handle tool invocations based on the tool name provided in the event.
+        Args:
+            event (dict): The event payload containing tool invocation details.
+            context: Lambda context object.
+        Returns:
+            dict: A response dictionary with status code and result or error message.
     """
-    
-    # Enhanced logging for debugging
-    print(f"[LAMBDA_HANDLER] ===== NEW REQUEST =====")
-    print(f"[LAMBDA_HANDLER] Request ID: {context.request_id}")
-    print(f"[LAMBDA_HANDLER] Function ARN: {context.invoked_function_arn}")
-    print(f"[LAMBDA_HANDLER] Received event: {json.dumps(event)}")
-    
-    # Extract tool name from context
+
     tool_name = None
     if context.client_context and context.client_context.custom:
         tool_name = context.client_context.custom.get("bedrockAgentCoreToolName")
     tool = tool_name.split("___")[-1] if tool_name and "___" in tool_name else tool_name
-    
-    print(f"[LAMBDA_HANDLER] Extracted tool: {tool}")
-    
-    # Parse payload - handle different event formats
-    if 'body' in event and isinstance(event['body'], str):
-        payload = json.loads(event['body'])
-    elif 'body' in event and isinstance(event['body'], dict):
-        payload = event['body']
-    else:
-        payload = event
-    
-    print(f"[LAMBDA_HANDLER] Parsed payload: {json.dumps(payload)}")
-    
-    # Initialize API client
+
+    payload = event
+
     lounge_access_client = LoungeAccessClient()
-    
-    try:
-        match tool:
-            # ===== BASIC LOUNGE TOOLS =====
-            case "search_lounges" | "getLoungesWithAccessRules":
-                return handle_search_lounges(payload, lounge_access_client)
-            
-            case "getUser":
-                return handle_get_user(payload, lounge_access_client)
-            
-            # ===== FLIGHT-AWARE TOOLS =====
-            case "getFlightLoungeRecs":
-                return handle_flight_aware_recommendations(payload, lounge_access_client)
-            
-            case "analyzeLayoverStrategy":
-                return handle_layover_strategy(payload, lounge_access_client)
-            
-            case "searchFlightsOptimized":
-                return handle_optimized_flight_search(payload, lounge_access_client)
-            
-            case _:
-                error_msg = f"Unknown tool: {tool}"
-                print(f"[LAMBDA_HANDLER] ERROR: {error_msg}")
-                return {
-                    "statusCode": 400, 
-                    "body": json.dumps({"error": error_msg, "available_tools": [
-                        "getUser", "getLoungesWithAccessRules", "getFlightLoungeRecs", 
-                        "analyzeLayoverStrategy", "searchFlightsOptimized"
-                    ]})
-                }
-                
-    except Exception as e:
-        error_msg = f"Lambda handler error: {str(e)}"
-        print(f"[LAMBDA_HANDLER] ERROR: {error_msg}")
-        import traceback
-        print(f"[LAMBDA_HANDLER] Traceback: {traceback.format_exc()}")
-        return {
-            "statusCode": 500,
-            "body": json.dumps({"error": error_msg})
-        }
 
+    print(f"tool: {tool}, payload: {payload}")
 
-def handle_search_lounges(payload: Dict[str, Any], client: LoungeAccessClient) -> Dict[str, Any]:
-    """Handle basic lounge search requests"""
-    print(f"[SEARCH_LOUNGES] Processing request: {payload}")
-    
-    airport = payload.get("airport")
-    if not airport:
-        return {
-            "statusCode": 400,
-            "body": json.dumps({"error": "Missing required parameter: airport"})
-        }
-    
-    try:
-        result = get_lounges_with_access_rules(airport, client)
-        print(f"[SEARCH_LOUNGES] Success: Found {result.get('total_lounges', 0)} lounges")
-        return {
-            "statusCode": 200,
-            "body": json.dumps({"result": result}, cls=DateTimeEncoder)
-        }
-    except Exception as e:
-        error_msg = f"Search lounges error: {str(e)}"
-        print(f"[SEARCH_LOUNGES] ERROR: {error_msg}")
-        return {
-            "statusCode": 500,
-            "body": json.dumps({"error": error_msg})
-        }
-
-
-<<<<<<< HEAD
-def handle_get_user(payload: Dict[str, Any], client: LoungeAccessClient) -> Dict[str, Any]:
-    """Handle user profile requests"""
-    print(f"[GET_USER] Processing request: {payload}")
-    
-    user_id = payload.get("user_id")
-    if not user_id:
-        return {
-            "statusCode": 400,
-            "body": json.dumps({"error": "Missing required parameter: user_id"})
-        }
-    
-    try:
-        result = get_user(user_id, client)
-        print(f"[GET_USER] Success: Retrieved user {user_id}")
-        return {
-            "statusCode": 200,
-            "body": json.dumps({"result": result}, cls=DateTimeEncoder)
-        }
-    except Exception as e:
-        error_msg = f"Get user error: {str(e)}"
-        print(f"[GET_USER] ERROR: {error_msg}")
-        return {
-            "statusCode": 500,
-            "body": json.dumps({"error": error_msg})
-        }
-
-
-def handle_flight_aware_recommendations(payload: Dict[str, Any], client: LoungeAccessClient) -> Dict[str, Any]:
-    """Handle flight-aware lounge recommendations"""
-    print(f"[FLIGHT_LOUNGE_RECS] Processing request: {payload}")
-    
-    # Validate required parameters
-    flight_number = payload.get("flight_number")
-    departure_date = payload.get("departure_date")
-    user_id = payload.get("user_id")
-    
-    if not all([flight_number, departure_date, user_id]):
-        missing = [p for p in ["flight_number", "departure_date", "user_id"] 
-                  if not payload.get(p)]
-        return {
-            "statusCode": 400,
-            "body": json.dumps({
-                "error": f"Missing required parameters: {', '.join(missing)}"
-            })
-        }
-    
-    try:
-        # Extract optional parameters
-        preferences = payload.get("preferences", {})
-        operational_suffix = payload.get("operational_suffix")
-        
-        # Call the enhanced API client method
-        result = client.get_flight_aware_lounge_recommendations(
-            flight_number=flight_number,
-            departure_date=departure_date,
-            user_id=user_id,
-            preferences=preferences
-        )
-        
-        print(f"[FLIGHT_LOUNGE_RECS] Success: {result.get('status', 'unknown')}")
-        return {
-            "statusCode": 200,
-            "body": json.dumps({"result": result}, cls=DateTimeEncoder)
-        }
-        
-    except Exception as e:
-        error_msg = f"Flight-aware recommendations error: {str(e)}"
-        print(f"[FLIGHT_LOUNGE_RECS] ERROR: {error_msg}")
-        return {
-            "statusCode": 500,
-            "body": json.dumps({"error": error_msg})
-        }
-
-
-def handle_layover_strategy(payload: Dict[str, Any], client: LoungeAccessClient) -> Dict[str, Any]:
-    """Handle layover strategy analysis"""
-    print(f"[LAYOVER_STRATEGY] Processing request: {payload}")
-    
-    # Validate required parameters
-    connecting_flights = payload.get("connecting_flights", [])
-    user_id = payload.get("user_id")
-    
-    if not connecting_flights or not user_id:
-        return {
-            "statusCode": 400,
-            "body": json.dumps({
-                "error": "Missing required parameters: connecting_flights (array), user_id"
-            })
-        }
-    
-    # Validate flight format
-    for i, flight in enumerate(connecting_flights):
-        if not flight.get("flight_number") or not flight.get("departure_date"):
-            return {
-                "statusCode": 400,
-                "body": json.dumps({
-                    "error": f"Flight {i+1} missing required fields: flight_number, departure_date"
-                })
-            }
-    
-    try:
-        preferences = payload.get("preferences", {})
-        
-        # Call the enhanced API client method
-        result = client.analyze_multi_flight_lounge_strategy(
-            flights=connecting_flights,
-            user_id=user_id,
-            preferences=preferences
-        )
-        
-        print(f"[LAYOVER_STRATEGY] Success: Analyzed {len(connecting_flights)} flights")
-        return {
-            "statusCode": 200,
-            "body": json.dumps({"result": result}, cls=DateTimeEncoder)
-        }
-        
-    except Exception as e:
-        error_msg = f"Layover strategy error: {str(e)}"
-        print(f"[LAYOVER_STRATEGY] ERROR: {error_msg}")
-        return {
-            "statusCode": 500,
-            "body": json.dumps({"error": error_msg})
-        }
-
-
-def handle_optimized_flight_search(payload: Dict[str, Any], client: LoungeAccessClient) -> Dict[str, Any]:
-    """Handle lounge-optimized flight search"""
-    print(f"[OPTIMIZED_SEARCH] Processing request: {payload}")
-    
-    # Validate required parameters
-    origin = payload.get("origin")
-    destination = payload.get("destination")
-    departure_date = payload.get("departure_date")
-    user_id = payload.get("user_id")
-    
-    if not all([origin, destination, departure_date, user_id]):
-        missing = [p for p in ["origin", "destination", "departure_date", "user_id"] 
-                  if not payload.get(p)]
-        return {
-            "statusCode": 400,
-            "body": json.dumps({
-                "error": f"Missing required parameters: {', '.join(missing)}"
-            })
-        }
-    
-    try:
-        return_date = payload.get("return_date")
-        
-        # Call the enhanced API client method
-        result = client.search_flights_for_lounge_optimization(
-            origin=origin,
-            destination=destination,
-            departure_date=departure_date,
-            user_id=user_id,
-            return_date=return_date
-        )
-        
-        flight_count = len(result.get("flights", []))
-        print(f"[OPTIMIZED_SEARCH] Success: Found {flight_count} flights")
-        return {
-            "statusCode": 200,
-            "body": json.dumps({"result": result}, cls=DateTimeEncoder)
-        }
-        
-    except Exception as e:
-        error_msg = f"Optimized flight search error: {str(e)}"
-        print(f"[OPTIMIZED_SEARCH] ERROR: {error_msg}")
-        return {
-            "statusCode": 500,
-            "body": json.dumps({"error": error_msg})
-        }
-=======
     match tool:
         case "search_lounges":
             airport = payload.get("airport", None)
@@ -378,4 +92,3 @@
 
         case _:
             return {"statusCode": 400, "body": json.dumps({"error": "Unknown tool"})}
->>>>>>> 2757e4f3
